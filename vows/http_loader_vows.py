#!/usr/bin/python
# -*- coding: utf-8 -*-

# thumbor imaging service
# https://github.com/globocom/thumbor/wiki

# Licensed under the MIT license:
# http://www.opensource.org/licenses/mit-license
# Copyright (c) 2011 globo.com timehome@corp.globo.com

from os.path import abspath, join, dirname

from pyvows import Vows, expect
from tornado_pyvows.context import TornadoContext, TornadoSubContext
import tornado.web

import thumbor.loaders.http_loader as loader

fixture_for = lambda filename: abspath(join(dirname(__file__), 'fixtures', filename))

@Vows.assertion
def to_match_contents_of(topic, filepath):
    assert file(filepath).read() == topic, "Expected body of %s to match topic, but it didn't" % filepath

<<<<<<< HEAD
class HttpLoader(Vows.Context):
    class LoadAndVerifyImage(Vows.Context):
        def topic(self):
            return 'http://s.glbimg.com/jo/g1/f/original/2011/04/29/conselheira_tutelar.jpg'
=======
class MainHandler(tornado.web.RequestHandler):
    @tornado.web.asynchronous
    def get(self):
        path = fixture_for('conselheira_tutelar.jpg')
        contents = open(path.read())
        self.write(contents)
        self.set_header("Content-Type", "image/jpeg")
        self.finish()

@Vows.batch
class HttpLoader(Vows.Context):
    class NormalizeURL(Vows.Context):
        class WhenStartsWithHttp(Vows.Context):
            def topic(self):
                return loader._normalize_url('http://some.url')

            def should_return_same_url(self, topic):
                expect(topic).to_equal('http://some.url')

        class WhenDoesNotStartWithHttp(Vows.Context):
            def topic(self):
                return loader._normalize_url('some.url')

            def should_return_normalized_url(self, topic):
                expect(topic).to_equal('http://some.url')

    class LoadAndVerifyImage(TornadoContext):
        def _get_app(self):
            application = tornado.web.Application([
                (r"/", MainHandler),
            ])
            loader.http = self._http_client
            return application

        #class Verify(Vows.Context):
            #class WhenInMaxSize(Vows.Context):
                #def topic(self, url):
                    #return verify_size(url, 50 * 1024)

                #def should_return_true_to_fifty_megs(self, topic):
                    #expect(topic).to_be_true()
>>>>>>> b9ae4868

            #class WhenOutOfMaxSize(Vows.Context):
                #def topic(self, url):
                    #return verify_size(url, 1)

                #def should_return_false_to_one_kb(self, topic):
                    #expect(topic).to_be_false()

        class Load(TornadoSubContext):
            def topic(self):
                loader.load(self._get_url('/'), self._stop)

                result = self._wait()

                return result

            def should_equal_regular_http_get(self, topic):
                expect(topic).to_match_contents_of(fixture_for('conselheira_tutelar.jpg'))<|MERGE_RESOLUTION|>--- conflicted
+++ resolved
@@ -22,12 +22,6 @@
 def to_match_contents_of(topic, filepath):
     assert file(filepath).read() == topic, "Expected body of %s to match topic, but it didn't" % filepath
 
-<<<<<<< HEAD
-class HttpLoader(Vows.Context):
-    class LoadAndVerifyImage(Vows.Context):
-        def topic(self):
-            return 'http://s.glbimg.com/jo/g1/f/original/2011/04/29/conselheira_tutelar.jpg'
-=======
 class MainHandler(tornado.web.RequestHandler):
     @tornado.web.asynchronous
     def get(self):
@@ -69,7 +63,6 @@
 
                 #def should_return_true_to_fifty_megs(self, topic):
                     #expect(topic).to_be_true()
->>>>>>> b9ae4868
 
             #class WhenOutOfMaxSize(Vows.Context):
                 #def topic(self, url):
