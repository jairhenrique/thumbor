--- conflicted
+++ resolved
@@ -63,12 +63,8 @@
     def put_detector_data(self, path, data):
         connection, db, storage = self.__conn__()
 
-<<<<<<< HEAD
-        storage.update({'path': path}, {"$set": {"detector_data": data}})
-=======
         storage.update({'path': path},
                        { 'detector_data':data})
->>>>>>> 660cd297
 
     def get_crypto(self, path):
         connection, db, storage = self.__conn__()
